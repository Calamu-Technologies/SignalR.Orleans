using Microsoft.AspNetCore.SignalR;
using Orleans;
using Orleans.Hosting;
using Orleans.Runtime.Configuration;
using SignalR.Orleans;
using SignalR.Orleans.Clients;

namespace Microsoft.Extensions.DependencyInjection
{
    public static class OrleansServerExtensions
    {
        public static ClusterConfiguration AddSignalR(this ClusterConfiguration config)
        {
            config.AddSimpleMessageStreamProvider(Constants.STREAM_PROVIDER);
            try
            {
                config.AddMemoryStorageProvider("PubSubStore");
            }
            catch
            {
                // PubSubStore was already added. Do nothing.
            }
            config.AddMemoryStorageProvider(Constants.STORAGE_PROVIDER);
            return config;
        }

<<<<<<< HEAD
        public static ClientConfiguration AddSignalR(this ClientConfiguration config)
        {
            config.AddSimpleMessageStreamProvider(Constants.STREAM_PROVIDER);
            return config;
        }

=======
>>>>>>> 4976217a
        public static ISiloHostBuilder UseSignalR(this ISiloHostBuilder builder)
        {
            return builder
                .AddApplicationPartsFromReferences(typeof(ClientGrain).Assembly);
        }
    }

    public static class OrleansClientExtensions
    {
        public static ClientConfiguration AddSignalR(this ClientConfiguration config)
        {
            config.AddSimpleMessageStreamProvider(Constants.STREAM_PROVIDER);
            return config;
        }

        public static IClientBuilder UseSignalR(this IClientBuilder builder)
        {
            return builder
                .AddApplicationPartsFromReferences(typeof(IClientGrain).Assembly);
        }

        public static ISignalRBuilder AddOrleans(this ISignalRBuilder builder)
        {
            builder.Services.AddSingleton(typeof(HubLifetimeManager<>), typeof(OrleansHubLifetimeManager<>));
            return builder;
        }
    }
}<|MERGE_RESOLUTION|>--- conflicted
+++ resolved
@@ -24,15 +24,6 @@
             return config;
         }
 
-<<<<<<< HEAD
-        public static ClientConfiguration AddSignalR(this ClientConfiguration config)
-        {
-            config.AddSimpleMessageStreamProvider(Constants.STREAM_PROVIDER);
-            return config;
-        }
-
-=======
->>>>>>> 4976217a
         public static ISiloHostBuilder UseSignalR(this ISiloHostBuilder builder)
         {
             return builder
