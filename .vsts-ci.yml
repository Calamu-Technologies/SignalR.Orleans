--- conflicted
+++ resolved
@@ -30,14 +30,8 @@
       packagesToPack: '**/*.csproj'
       configuration: '$(BuildConfiguration)'
       versioningScheme: byPrereleaseNumber
-<<<<<<< HEAD
       majorVersion: '1'
       minorVersion: '0'
       patchVersion: '0-preview-$(rev:.r)'
-=======
-      majorVersion: '$(Major)'
-      minorVersion: '$(Minor)'
-      patchVersion: '$(Patch)-preview-$(rev:.r)'
->>>>>>> 6199d2e0
       
   - task: PublishBuildArtifacts@1